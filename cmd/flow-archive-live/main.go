--- conflicted
+++ resolved
@@ -42,11 +42,8 @@
 	"github.com/onflow/flow-archive/service/metrics"
 	"github.com/onflow/flow-archive/service/profiler"
 	"github.com/onflow/flow-archive/service/storage"
-<<<<<<< HEAD
 	"github.com/onflow/flow-archive/service/stream"
-=======
 	"github.com/onflow/flow-archive/service/storage2"
->>>>>>> a89d89d7
 	"github.com/onflow/flow-archive/service/tracker"
 )
 
@@ -288,7 +285,6 @@
 		return failure
 	}
 
-<<<<<<< HEAD
 	// On the other side, we also need access to the execution data from either GCP or Access Node API
 	var streamer tracker.DataStreamer
 	if flagDisableGCP || flagBucket == "" {
@@ -299,22 +295,6 @@
 		client, err := gcloud.NewClient(context.Background(),
 			option.WithoutAuthentication(),
 		)
-=======
-	log.Info().Msgf("%v blocks to catchup", len(blockIDs))
-	// On the other side, we also need access to the execution data. The cloud
-	// streamer is responsible for retrieving block execution records from a
-	// Google Cloud Storage bucket. This component plays the role of what would
-	// otherwise be a network protocol, such as a publish socket.
-	client, err := gcloud.NewClient(context.Background(),
-		option.WithoutAuthentication(),
-	)
-	if err != nil {
-		log.Error().Err(err).Msg("could not connect GCP client")
-		return failure
-	}
-	defer func() {
-		err := client.Close()
->>>>>>> a89d89d7
 		if err != nil {
 			log.Error().Err(err).Msg("could not connect GCP client")
 			return failure
@@ -330,6 +310,28 @@
 			cloud.WithCatchupBlocks(blockIDs),
 		)
 	}
+	log.Info().Msgf("%v blocks to catchup", len(blockIDs))
+	// On the other side, we also need access to the execution data. The cloud
+	// streamer is responsible for retrieving block execution records from a
+	// Google Cloud Storage bucket. This component plays the role of what would
+	// otherwise be a network protocol, such as a publish socket.
+	client, err := gcloud.NewClient(context.Background(),
+		option.WithoutAuthentication(),
+	)
+	if err != nil {
+		log.Error().Err(err).Msg("could not connect GCP client")
+		return failure
+	}
+	defer func() {
+		err := client.Close()
+		if err != nil {
+			log.Error().Err(err).Msg("could not close GCP client")
+		}
+	}()
+	bucket := client.Bucket(flagBucket)
+	stream := cloud.NewGCPStreamer(log, bucket,
+		cloud.WithCatchupBlocks(blockIDs),
+	)
 
 	// Next, we can initialize our consensus and execution trackers. They are
 	// responsible for tracking changes to the available data, for the consensus
