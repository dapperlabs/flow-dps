--- conflicted
+++ resolved
@@ -68,13 +68,8 @@
 		Timestamp: time.Date(1972, 11, 12, 13, 14, 15, 16, time.UTC),
 	}
 
-<<<<<<< HEAD
-	GenericBlock = &flow.Block{
-		Header: GenericHeader,
-=======
 	GenericBlock = &model.Block{
 		BlockID: GenericHeader.ID(),
->>>>>>> f2d1cac0
 	}
 
 	GenericLedgerKey = ledger.NewKey([]ledger.KeyPart{
