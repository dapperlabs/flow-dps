package invoker

import (
	"context"
	"fmt"

	"github.com/dgraph-io/ristretto"
	"github.com/rs/zerolog"

	"github.com/onflow/cadence/runtime"
	"github.com/onflow/flow-archive/models/archive"
	"github.com/onflow/flow-archive/util"
	"github.com/onflow/flow-go/engine/execution/computation"
	"github.com/onflow/flow-go/engine/execution/computation/query"
	"github.com/onflow/flow-go/fvm"
	reusableRuntime "github.com/onflow/flow-go/fvm/runtime"
	"github.com/onflow/flow-go/fvm/storage/derived"
	"github.com/onflow/flow-go/fvm/storage/snapshot"
	"github.com/onflow/flow-go/model/flow"
	"github.com/onflow/flow-go/module/metrics"
)

// Invoker retrieves account information from and executes Cadence scripts against
// the Flow virtual machine.
type Invoker struct {
	index         archive.Reader
	queryExecutor *query.QueryExecutor
	cache         Cache
	*Blocks
}

// New returns a new Invoker with the given configuration.
func New(
	log zerolog.Logger,
	index archive.Reader,
	cfg Config,
) (*Invoker, error) {

	// Initialize the Ristretto cache with the size limit. Ristretto recommends
	// keeping ten times as many counters as items in the cache when full.
	// Assuming an average item size of 1 kilobyte, this is what we get.
	cache, err := ristretto.NewCache(&ristretto.Config{
		NumCounters: int64(cfg.CacheSize) / 1000 * 10,
		MaxCost:     int64(cfg.CacheSize),
		BufferItems: 64,
	})
	if err != nil {
		return nil, fmt.Errorf("could not initialize cache: %w", err)
	}

<<<<<<< HEAD
	i := Invoker{
		index: index,
		vm:    vm,
		cache: cache,
	}

	return &i, nil
}

// Key returns the public key of the account with the given address.
func (i *Invoker) Key(height uint64, address flow.Address, index int) (*flow.AccountPublicKey, error) {
	err := util.ValidateRegisterHeightIndexed(i.index, height)
	if err != nil {
		return nil, fmt.Errorf("data unavailable for block height: %w", err)
	}

	// Retrieve the account at the specified block height.
	account, err := i.Account(height, address)
=======
	blocks := NewBlocks(index)

	// This is copied code from flow-go engine/execution/computation/manager.go
	// Ideally the same code would be used, but that requires flow-go changes.
	// TODO: reuse code from flow-go
	var vm fvm.VM
	if cfg.NewCustomVirtualMachine != nil {
		vm = cfg.NewCustomVirtualMachine()
	} else {
		vm = fvm.NewVirtualMachine()
	}

	chainID := cfg.ChainID
	fvmOptions := []fvm.Option{
		fvm.WithReusableCadenceRuntimePool(
			reusableRuntime.NewReusableCadenceRuntimePool(
				computation.ReusableCadenceRuntimePoolSize,
				runtime.Config{
					TracingEnabled:        cfg.CadenceTracing,
					AccountLinkingEnabled: true,
					// Attachments are enabled everywhere except for Mainnet
					AttachmentsEnabled: chainID != flow.Mainnet,
					// Capability Controllers are enabled everywhere except for Mainnet
					CapabilityControllersEnabled: chainID != flow.Mainnet,
				},
			),
		),
		fvm.WithBlocks(blocks),
		fvm.WithLogger(log),
	}

	vmCtx := fvm.NewContext(fvmOptions...)
	derivedChainData, err := derived.NewDerivedChainData(cfg.DerivedDataCacheSize)
>>>>>>> 6c73fa0b
	if err != nil {
		return nil, fmt.Errorf("cannot create derived data cache: %w", err)
	}

	queryExecutor := query.NewQueryExecutor(
		cfg.QueryConfig,
		log,
		&metrics.NoopCollector{}, // TODO: add metrics
		vm,
		vmCtx,
		derivedChainData,
	)

	return &Invoker{
		Blocks:        blocks,
		index:         index,
		cache:         cache,
		queryExecutor: queryExecutor,
	}, nil
}

// Account returns the account with the given address.
<<<<<<< HEAD
func (i *Invoker) Account(height uint64, address flow.Address) (*flow.Account, error) {
	err := util.ValidateRegisterHeightIndexed(i.index, height)
=======
func (i *Invoker) Account(
	ctx context.Context,
	height uint64,
	address flow.Address,
) (*flow.Account, error) {
	err := util.ValidateHeightDataAvailable(i.index, height)
>>>>>>> 6c73fa0b
	if err != nil {
		return nil, err
	}
	// Look up the current block and commit for the block.
	header, err := i.index.Header(height)
	if err != nil {
		return nil, fmt.Errorf("could not get header: %w", err)
	}

	return i.queryExecutor.GetAccount(
		ctx,
		address,
		header,
		i.storageSnapshot(height),
	)
}

// Script executes the given Cadence script and returns its result.
<<<<<<< HEAD
func (i *Invoker) Script(height uint64, script []byte, arguments []cadence.Value) (cadence.Value, error) {

	// Encode the arguments from Cadence values to byte slices.
	var args [][]byte
	for _, argument := range arguments {
		arg, err := json.Encode(argument)
		if err != nil {
			return nil, fmt.Errorf("could not encode value: %w", err)
		}
		args = append(args, arg)
	}
	err := util.ValidateRegisterHeightIndexed(i.index, height)
=======
func (i *Invoker) Script(
	ctx context.Context,
	height uint64,
	script []byte,
	args [][]byte,
) ([]byte, error) {
	err := util.ValidateHeightDataAvailable(i.index, height)
>>>>>>> 6c73fa0b
	if err != nil {
		return nil, err
	}
	// Look up the current block and commit for the block.
	header, err := i.index.Header(height)
	if err != nil {
		return nil, fmt.Errorf("could not get header: %w", err)
	}

	return i.queryExecutor.ExecuteScript(
		ctx,
		script,
		args,
		header,
		i.storageSnapshot(height),
	)
}

func (i *Invoker) storageSnapshot(height uint64) snapshot.StorageSnapshot {
	// Initialize the storage snapshot. We use a shared cache between all
	// heights here. It's a smart cache, which means that items that are
	// accessed often are more likely to be kept, regardless of height. This
	// allows us to put an upper bound on total cache size while using it for
	// all heights.
	return snapshot.NewReadFuncStorageSnapshot(
		readRegister(i.index, i.cache, height))
}

func readRegister(
	index archive.Reader,
	cache Cache,
	height uint64,
) func(flow.RegisterID) (flow.RegisterValue, error) {
	return func(regID flow.RegisterID) (flow.RegisterValue, error) {
		cacheKey := fmt.Sprintf("%d/%s", height, regID)
		cacheValue, ok := cache.Get(cacheKey)
		if ok {
			return cacheValue.(flow.RegisterValue), nil
		}

		values, err := index.Values(height, flow.RegisterIDs{regID})
		if err != nil {
			return nil, fmt.Errorf("could not read register: %w", err)
		}
		if len(values) != 1 {
			return nil, fmt.Errorf("wrong number of register values: %d", len(values))
		}

		value := values[0]
		_ = cache.Set(cacheKey, value, int64(len(value)))

		return value, nil
	}
}<|MERGE_RESOLUTION|>--- conflicted
+++ resolved
@@ -48,26 +48,6 @@
 		return nil, fmt.Errorf("could not initialize cache: %w", err)
 	}
 
-<<<<<<< HEAD
-	i := Invoker{
-		index: index,
-		vm:    vm,
-		cache: cache,
-	}
-
-	return &i, nil
-}
-
-// Key returns the public key of the account with the given address.
-func (i *Invoker) Key(height uint64, address flow.Address, index int) (*flow.AccountPublicKey, error) {
-	err := util.ValidateRegisterHeightIndexed(i.index, height)
-	if err != nil {
-		return nil, fmt.Errorf("data unavailable for block height: %w", err)
-	}
-
-	// Retrieve the account at the specified block height.
-	account, err := i.Account(height, address)
-=======
 	blocks := NewBlocks(index)
 
 	// This is copied code from flow-go engine/execution/computation/manager.go
@@ -101,7 +81,6 @@
 
 	vmCtx := fvm.NewContext(fvmOptions...)
 	derivedChainData, err := derived.NewDerivedChainData(cfg.DerivedDataCacheSize)
->>>>>>> 6c73fa0b
 	if err != nil {
 		return nil, fmt.Errorf("cannot create derived data cache: %w", err)
 	}
@@ -124,17 +103,12 @@
 }
 
 // Account returns the account with the given address.
-<<<<<<< HEAD
-func (i *Invoker) Account(height uint64, address flow.Address) (*flow.Account, error) {
-	err := util.ValidateRegisterHeightIndexed(i.index, height)
-=======
 func (i *Invoker) Account(
 	ctx context.Context,
 	height uint64,
 	address flow.Address,
 ) (*flow.Account, error) {
 	err := util.ValidateHeightDataAvailable(i.index, height)
->>>>>>> 6c73fa0b
 	if err != nil {
 		return nil, err
 	}
@@ -153,20 +127,6 @@
 }
 
 // Script executes the given Cadence script and returns its result.
-<<<<<<< HEAD
-func (i *Invoker) Script(height uint64, script []byte, arguments []cadence.Value) (cadence.Value, error) {
-
-	// Encode the arguments from Cadence values to byte slices.
-	var args [][]byte
-	for _, argument := range arguments {
-		arg, err := json.Encode(argument)
-		if err != nil {
-			return nil, fmt.Errorf("could not encode value: %w", err)
-		}
-		args = append(args, arg)
-	}
-	err := util.ValidateRegisterHeightIndexed(i.index, height)
-=======
 func (i *Invoker) Script(
 	ctx context.Context,
 	height uint64,
@@ -174,7 +134,6 @@
 	args [][]byte,
 ) ([]byte, error) {
 	err := util.ValidateHeightDataAvailable(i.index, height)
->>>>>>> 6c73fa0b
 	if err != nil {
 		return nil, err
 	}
