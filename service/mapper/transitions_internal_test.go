// Copyright 2021 Optakt Labs OÜ
//
// Licensed under the Apache License, Version 2.0 (the "License"); you may not
// use this file except in compliance with the License. You may obtain a copy of
// the License at
//
//     https://www.apache.org/licenses/LICENSE-2.0
//
// Unless required by applicable law or agreed to in writing, software
// distributed under the License is distributed on an "AS IS" BASIS, WITHOUT
// WARRANTIES OR CONDITIONS OF ANY KIND, either express or implied. See the
// License for the specific language governing permissions and limitations under
// the License.

package mapper

import (
	"github.com/onflow/flow-go/ledger/complete/wal"
	"github.com/onflow/flow-go/utils/unittest"
	"sync"
	"testing"

	"github.com/stretchr/testify/assert"
	"github.com/stretchr/testify/require"

	"github.com/onflow/flow-go/ledger"
	"github.com/onflow/flow-go/ledger/complete/mtrie/trie"
	"github.com/onflow/flow-go/model/flow"

	"github.com/onflow/flow-archive/models/archive"
	"github.com/onflow/flow-archive/testing/mocks"
)

func TestNewTransitions(t *testing.T) {
	t.Run("nominal case, without options", func(t *testing.T) {
		load := mocks.BaselineLoader(t)
		chain := mocks.BaselineChain(t)
		updates := mocks.BaselineParser(t)
		read := mocks.BaselineReader(t)
		write := mocks.BaselineWriter(t)

		tr := NewTransitions(mocks.NoopLogger, load, chain, updates, read, write)

		assert.NotNil(t, tr)
		assert.Equal(t, chain, tr.chain)
		assert.Equal(t, updates, tr.updates)
		assert.Equal(t, write, tr.write)
		assert.NotNil(t, tr.once)
		assert.Equal(t, DefaultConfig, tr.cfg)
	})

	t.Run("nominal case, with option", func(t *testing.T) {
		load := mocks.BaselineLoader(t)
		chain := mocks.BaselineChain(t)
		updates := mocks.BaselineParser(t)
		read := mocks.BaselineReader(t)
		write := mocks.BaselineWriter(t)

		skip := true
		tr := NewTransitions(mocks.NoopLogger, load, chain, updates, read, write,
			WithSkipRegisters(skip),
		)

		assert.NotNil(t, tr)
		assert.Equal(t, chain, tr.chain)
		assert.Equal(t, updates, tr.updates)
		assert.Equal(t, write, tr.write)
		assert.NotNil(t, tr.once)

		assert.NotEqual(t, DefaultConfig, tr.cfg)
		assert.Equal(t, skip, tr.cfg.SkipRegisters)
		assert.Equal(t, DefaultConfig.WaitInterval, tr.cfg.WaitInterval)
	})
}

func TestTransitions_BootstrapState(t *testing.T) {
	t.Run("nominal case", func(t *testing.T) {
<<<<<<< HEAD
		unittest.RunWithTempDir(t, func(dir string) {
			// create simple trie on disk
			tries := []*trie.MTrie{mocks.GenericTrie}
			logger := unittest.Logger()
			fileName := "checkpoint-simple-trie"
			require.NoErrorf(t, wal.StoreCheckpointV6Concurrently(tries, dir, fileName, &logger), "fail to store checkpoint")
			tr, st := baselineFSM(t, StatusBootstrap)
			st.checkpointDir = dir
			st.checkpointFileName = fileName
			err := tr.BootstrapState(st)
			assert.NoError(t, err)
		})
=======
		// t.Parallel()
		t.Skip("fix later")

		tr, st := baselineFSM(t, StatusBootstrap)

		// Copy state in local scope so that we can override its SaveFunc without impacting other
		// tests running in parallel.
		var saveCalled bool
		forest := mocks.BaselineForest(t, true)
		forest.SaveFunc = func(tree *trie.MTrie, paths []ledger.Path, parent flow.StateCommitment) {
			if !saveCalled {
				assert.True(t, tree.IsEmpty())
				assert.Nil(t, paths)
				assert.Zero(t, parent)
				saveCalled = true
				return
			}
			assert.False(t, tree.IsEmpty())
			assert.Len(t, tree.AllPayloads(), len(paths))
			assert.Len(t, paths, 3) // Expect the three paths from leaves.
			assert.NotZero(t, parent)
		}

		err := tr.BootstrapState(st)
		assert.NoError(t, err)
		assert.Len(t, st.registers, 3) // same number of registers as paths
>>>>>>> 011511e6
	})

	t.Run("invalid state", func(t *testing.T) {
		t.Parallel()

		tr, st := baselineFSM(t, StatusForward)

		err := tr.BootstrapState(st)
		assert.Error(t, err)
	})

	t.Run("handles failure to get root height", func(t *testing.T) {
		t.Parallel()

		tr, st := baselineFSM(t, StatusBootstrap)

		chain := mocks.BaselineChain(t)
		chain.RootFunc = func() (uint64, error) {
			return 0, mocks.GenericError
		}

		tr.chain = chain

		err := tr.BootstrapState(st)
		assert.Error(t, err)
	})
}

func TestTransitions_IndexChain(t *testing.T) {
	t.Run("nominal case", func(t *testing.T) {
		t.Parallel()

		chain := mocks.BaselineChain(t)
		chain.HeaderFunc = func(height uint64) (*flow.Header, error) {
			assert.Equal(t, mocks.GenericHeight, height)

			return mocks.GenericHeader, nil
		}
		chain.CommitFunc = func(height uint64) (flow.StateCommitment, error) {
			assert.Equal(t, mocks.GenericHeight, height)

			return mocks.GenericCommit(0), nil
		}
		chain.CollectionsFunc = func(height uint64) ([]*flow.LightCollection, error) {
			assert.Equal(t, mocks.GenericHeight, height)

			return mocks.GenericCollections(2), nil
		}
		chain.GuaranteesFunc = func(height uint64) ([]*flow.CollectionGuarantee, error) {
			assert.Equal(t, mocks.GenericHeight, height)

			return mocks.GenericGuarantees(2), nil
		}
		chain.TransactionsFunc = func(height uint64) ([]*flow.TransactionBody, error) {
			assert.Equal(t, mocks.GenericHeight, height)

			return mocks.GenericTransactions(4), nil
		}
		chain.ResultsFunc = func(height uint64) ([]*flow.TransactionResult, error) {
			assert.Equal(t, mocks.GenericHeight, height)

			return mocks.GenericResults(4), nil
		}
		chain.EventsFunc = func(height uint64) ([]flow.Event, error) {
			assert.Equal(t, mocks.GenericHeight, height)

			return mocks.GenericEvents(8), nil
		}
		chain.SealsFunc = func(height uint64) ([]*flow.Seal, error) {
			assert.Equal(t, mocks.GenericHeight, height)

			return mocks.GenericSeals(4), nil
		}

		write := mocks.BaselineWriter(t)
		write.HeaderFunc = func(height uint64, header *flow.Header) error {
			assert.Equal(t, mocks.GenericHeight, height)
			assert.Equal(t, mocks.GenericHeader, header)

			return nil
		}
		write.CommitFunc = func(height uint64, commit flow.StateCommitment) error {
			assert.Equal(t, mocks.GenericHeight, height)
			assert.Equal(t, mocks.GenericCommit(0), commit)

			return nil
		}
		write.HeightFunc = func(blockID flow.Identifier, height uint64) error {
			assert.Equal(t, mocks.GenericHeight, height)
			assert.Equal(t, mocks.GenericHeader.ID(), blockID)

			return nil
		}
		write.CollectionsFunc = func(height uint64, collections []*flow.LightCollection) error {
			assert.Equal(t, mocks.GenericHeight, height)
			assert.Equal(t, mocks.GenericCollections(2), collections)

			return nil
		}
		write.GuaranteesFunc = func(height uint64, guarantees []*flow.CollectionGuarantee) error {
			assert.Equal(t, mocks.GenericHeight, height)
			assert.Equal(t, mocks.GenericGuarantees(2), guarantees)

			return nil
		}
		write.TransactionsFunc = func(height uint64, transactions []*flow.TransactionBody) error {
			assert.Equal(t, mocks.GenericHeight, height)
			assert.Equal(t, mocks.GenericTransactions(4), transactions)

			return nil
		}
		write.ResultsFunc = func(results []*flow.TransactionResult) error {
			assert.Equal(t, mocks.GenericResults(4), results)

			return nil
		}
		write.EventsFunc = func(height uint64, events []flow.Event) error {
			assert.Equal(t, mocks.GenericHeight, height)
			assert.Equal(t, mocks.GenericEvents(8), events)

			return nil
		}
		write.SealsFunc = func(height uint64, seals []*flow.Seal) error {
			assert.Equal(t, mocks.GenericHeight, height)
			assert.Equal(t, mocks.GenericSeals(4), seals)

			return nil
		}

		tr, st := baselineFSM(t, StatusIndex)
		tr.chain = chain
		tr.write = write

		err := tr.IndexChain(st)

		require.NoError(t, err)
		assert.Equal(t, StatusUpdate, st.status)
	})

	t.Run("handles invalid status", func(t *testing.T) {
		t.Parallel()

		tr, st := baselineFSM(t, StatusBootstrap)

		err := tr.IndexChain(st)

		assert.Error(t, err)
	})

	t.Run("handles chain failure to retrieve commit", func(t *testing.T) {
		t.Parallel()

		chain := mocks.BaselineChain(t)
		chain.CommitFunc = func(uint64) (flow.StateCommitment, error) {
			return flow.DummyStateCommitment, mocks.GenericError
		}

		tr, st := baselineFSM(t, StatusIndex)
		tr.chain = chain

		err := tr.IndexChain(st)

		assert.Error(t, err)
	})

	t.Run("handles writer failure to index commit", func(t *testing.T) {
		t.Parallel()

		write := mocks.BaselineWriter(t)
		write.CommitFunc = func(uint64, flow.StateCommitment) error {
			return mocks.GenericError
		}

		tr, st := baselineFSM(t, StatusIndex)
		tr.write = write

		err := tr.IndexChain(st)

		assert.Error(t, err)
	})

	t.Run("handles chain failure to retrieve header", func(t *testing.T) {
		t.Parallel()

		chain := mocks.BaselineChain(t)
		chain.HeaderFunc = func(uint64) (*flow.Header, error) {
			return nil, mocks.GenericError
		}

		tr, st := baselineFSM(t, StatusIndex)
		tr.chain = chain

		err := tr.IndexChain(st)

		assert.Error(t, err)
	})

	t.Run("handles writer failure to index header", func(t *testing.T) {
		t.Parallel()

		write := mocks.BaselineWriter(t)
		write.HeaderFunc = func(uint64, *flow.Header) error {
			return mocks.GenericError
		}

		tr, st := baselineFSM(t, StatusIndex)
		tr.write = write

		err := tr.IndexChain(st)

		assert.Error(t, err)
	})

	t.Run("handles chain failure to retrieve transactions", func(t *testing.T) {
		t.Parallel()

		chain := mocks.BaselineChain(t)
		chain.TransactionsFunc = func(uint64) ([]*flow.TransactionBody, error) {
			return nil, mocks.GenericError
		}

		tr, st := baselineFSM(t, StatusIndex)
		tr.chain = chain

		err := tr.IndexChain(st)

		assert.Error(t, err)
	})

	t.Run("handles chain failure to retrieve transaction results", func(t *testing.T) {
		t.Parallel()

		chain := mocks.BaselineChain(t)
		chain.ResultsFunc = func(uint64) ([]*flow.TransactionResult, error) {
			return nil, mocks.GenericError
		}

		tr, st := baselineFSM(t, StatusIndex)
		tr.chain = chain

		err := tr.IndexChain(st)

		assert.Error(t, err)
	})

	t.Run("handles writer failure to index transactions", func(t *testing.T) {
		t.Parallel()

		write := mocks.BaselineWriter(t)
		write.ResultsFunc = func([]*flow.TransactionResult) error {
			return mocks.GenericError
		}

		tr, st := baselineFSM(t, StatusIndex)
		tr.write = write

		err := tr.IndexChain(st)

		assert.Error(t, err)
	})

	t.Run("handles chain failure to retrieve collections", func(t *testing.T) {
		t.Parallel()

		chain := mocks.BaselineChain(t)
		chain.CollectionsFunc = func(uint64) ([]*flow.LightCollection, error) {
			return nil, mocks.GenericError
		}

		tr, st := baselineFSM(t, StatusIndex)
		tr.chain = chain

		err := tr.IndexChain(st)

		assert.Error(t, err)
	})

	t.Run("handles writer failure to index collections", func(t *testing.T) {
		t.Parallel()

		write := mocks.BaselineWriter(t)
		write.CollectionsFunc = func(uint64, []*flow.LightCollection) error {
			return mocks.GenericError
		}

		tr, st := baselineFSM(t, StatusIndex)
		tr.write = write

		err := tr.IndexChain(st)

		assert.Error(t, err)
	})

	t.Run("handles chain failure to retrieve guarantees", func(t *testing.T) {
		t.Parallel()

		chain := mocks.BaselineChain(t)
		chain.GuaranteesFunc = func(uint64) ([]*flow.CollectionGuarantee, error) {
			return nil, mocks.GenericError
		}

		tr, st := baselineFSM(t, StatusIndex)
		tr.chain = chain

		err := tr.IndexChain(st)

		assert.Error(t, err)
	})

	t.Run("handles writer failure to index guarantees", func(t *testing.T) {
		t.Parallel()

		write := mocks.BaselineWriter(t)
		write.GuaranteesFunc = func(uint64, []*flow.CollectionGuarantee) error {
			return mocks.GenericError
		}

		tr, st := baselineFSM(t, StatusIndex)
		tr.write = write

		err := tr.IndexChain(st)

		assert.Error(t, err)
	})

	t.Run("handles chain failure to retrieve events", func(t *testing.T) {
		t.Parallel()

		chain := mocks.BaselineChain(t)
		chain.EventsFunc = func(uint64) ([]flow.Event, error) {
			return nil, mocks.GenericError
		}

		tr, st := baselineFSM(t, StatusIndex)
		tr.chain = chain

		err := tr.IndexChain(st)

		assert.Error(t, err)
	})

	t.Run("handles writer failure to index events", func(t *testing.T) {
		t.Parallel()

		write := mocks.BaselineWriter(t)
		write.EventsFunc = func(uint64, []flow.Event) error {
			return mocks.GenericError
		}

		tr, st := baselineFSM(t, StatusIndex)
		tr.write = write

		err := tr.IndexChain(st)

		assert.Error(t, err)
	})

	t.Run("handles chain failure to retrieve seals", func(t *testing.T) {
		t.Parallel()

		chain := mocks.BaselineChain(t)
		chain.SealsFunc = func(uint64) ([]*flow.Seal, error) {
			return nil, mocks.GenericError
		}

		tr, st := baselineFSM(t, StatusIndex)
		tr.chain = chain

		err := tr.IndexChain(st)

		assert.Error(t, err)
	})

	t.Run("handles writer failure to index seals", func(t *testing.T) {
		t.Parallel()

		write := mocks.BaselineWriter(t)
		write.SealsFunc = func(uint64, []*flow.Seal) error {
			return mocks.GenericError
		}

		tr, st := baselineFSM(t, StatusIndex)
		tr.write = write

		err := tr.IndexChain(st)

		assert.Error(t, err)
	})
}

func TestTransitions_UpdateTree(t *testing.T) {
	trieUpdates := mocks.GenericTrieUpdates(5)
	t.Run("nominal case", func(t *testing.T) {
		t.Parallel()

		tr, st := baselineFSM(t, StatusUpdate)
		tu := mocks.GenericTrieUpdates(3)
		updates := mocks.BaselineParser(t)
		updates.UpdatesFunc = func() ([]*ledger.TrieUpdate, error) {
			return tu, nil
		}
		tr.updates = updates

		err := tr.UpdateTree(st)

		require.NoError(t, err)
		assert.Equal(t, tu, st.updates)
		// moved on to the next state
		assert.Equal(t, StatusCollect, st.status)
	})

	t.Run("nominal case with no available update temporarily", func(t *testing.T) {
		t.Parallel()

		tr, st := baselineFSM(t, StatusUpdate)

		// Set up the mock triereader to return an unavailable error on the first call and return successfully
		// to subsequent calls.
		var updateCalled bool
		updates := mocks.BaselineParser(t)
		updates.UpdatesFunc = func() ([]*ledger.TrieUpdate, error) {
			if !updateCalled {
				updateCalled = true
				return nil, archive.ErrUnavailable
			}
			return trieUpdates, nil
		}
		tr.updates = updates

		forest := mocks.BaselineForest(t, true)
		forest.HasFunc = func(flow.StateCommitment) bool {
			return updateCalled
		}
		st.forest = forest

		// The first call should not error but should not change the status of the FSM to updating. It should
		// instead remain Updating until a match is found.
		err := tr.UpdateTree(st)

		require.NoError(t, err)
		assert.Equal(t, StatusUpdate, st.status)

		// The second call is now successful and matches.
		err = tr.UpdateTree(st)

		require.NoError(t, err)
		assert.Equal(t, StatusCollect, st.status)
		assert.Equal(t, trieUpdates, st.updates)
	})

	t.Run("nominal case with match", func(t *testing.T) {
		t.Parallel()

		tr, st := baselineFSM(t, StatusUpdate)

		err := tr.UpdateTree(st)

		require.NoError(t, err)
		assert.Equal(t, StatusCollect, st.status)
	})

	t.Run("handles invalid status", func(t *testing.T) {
		t.Parallel()

		tr, st := baselineFSM(t, StatusBootstrap)

		err := tr.UpdateTree(st)

		assert.Error(t, err)
	})

	t.Run("handles triereader update failure", func(t *testing.T) {
		t.Parallel()

		updates := mocks.BaselineParser(t)
		updates.UpdatesFunc = func() ([]*ledger.TrieUpdate, error) {
			return nil, mocks.GenericError
		}

		tr, st := baselineFSM(t, StatusUpdate)
		st.forest = mocks.BaselineForest(t, false)
		tr.updates = updates

		err := tr.UpdateTree(st)

		assert.Error(t, err)
	})

	t.Run("handles forest parent tree not found", func(t *testing.T) {
		t.Parallel()

		forest := mocks.BaselineForest(t, false)
		forest.TreeFunc = func(_ flow.StateCommitment) (*trie.MTrie, bool) {
			return nil, false
		}

		tr, st := baselineFSM(t, StatusUpdate)
		st.forest = forest

		err := tr.UpdateTree(st)

		assert.NoError(t, err)
	})
}

func TestTransitions_CollectRegisters(t *testing.T) {
	// todo: update this test to check TrieUpdates being populated
	t.Run("nominal case", func(t *testing.T) {
		t.Parallel()

		forest := mocks.BaselineForest(t, true)
		forest.ParentFunc = func(commit flow.StateCommitment) (flow.StateCommitment, bool) {
			assert.Equal(t, mocks.GenericCommit(0), commit)

			return mocks.GenericCommit(1), true
		}

		tr, st := baselineFSM(t, StatusCollect)
		st.updates = mocks.GenericTrieUpdates(5)

		err := tr.CollectRegisters(st)

		require.NoError(t, err)
		assert.Equal(t, StatusMap, st.status)
		for _, wantPath := range mocks.GenericLedgerPaths(5) {
			assert.Contains(t, st.registers, wantPath)
		}
	})

	t.Run("indexing payloads disabled", func(t *testing.T) {
		t.Parallel()

		tr, st := baselineFSM(t, StatusCollect)
		tr.cfg.SkipRegisters = true

		err := tr.CollectRegisters(st)

		require.NoError(t, err)
		assert.Empty(t, st.registers)
		assert.Equal(t, StatusForward, st.status)
	})

	t.Run("handles invalid status", func(t *testing.T) {
		t.Parallel()

		tr, st := baselineFSM(t, StatusBootstrap)

		err := tr.CollectRegisters(st)

		assert.Error(t, err)
		assert.Empty(t, st.registers)
	})

	t.Run("no updates empty trie", func(t *testing.T) {
		t.Parallel()

		forest := mocks.EmptyForest(t, true)

		tr, st := baselineFSM(t, StatusCollect)
		st.forest = forest
		st.updates = make([]*ledger.TrieUpdate, 0)

		err := tr.CollectRegisters(st)

		require.NoError(t, err)
		assert.Equal(t, StatusMap, st.status)
		assert.Len(t, st.updates, 0)
	})

	t.Run("bootstrap case", func(t *testing.T) {
		t.Parallel()

		forest := mocks.EmptyForest(t, true)

		tr, st := baselineFSM(t, StatusCollect)
		st.forest = forest
		updates := mocks.GenericTrieUpdates(5)
		// write ahead to registers, just like in the bootstrap
		for _, update := range updates {
			for i, path := range update.Paths {
				st.registers[path] = update.Payloads[i]
			}
		}

		// should be idempotent
		err := tr.CollectRegisters(st)

		require.NoError(t, err)
		assert.Equal(t, StatusMap, st.status)
		for _, wantPath := range mocks.GenericLedgerPaths(5) {
			assert.Contains(t, st.registers, wantPath)
		}
	})
}

func TestTransitions_MapRegisters(t *testing.T) {
	t.Run("nominal case with registers to write", func(t *testing.T) {
		t.Parallel()
		testRegisters := map[ledger.Path]*ledger.Payload{
			mocks.GenericLedgerPath(0): mocks.GenericLedgerPayload(0),
			mocks.GenericLedgerPath(1): mocks.GenericLedgerPayload(1),
			mocks.GenericLedgerPath(2): mocks.GenericLedgerPayload(2),
			mocks.GenericLedgerPath(4): mocks.GenericLedgerPayload(4),
			mocks.GenericLedgerPath(5): mocks.GenericLedgerPayload(5),
		}

		write := mocks.BaselineWriter(t)
		write.PayloadsFunc = func(height uint64, paths []ledger.Path, value []*ledger.Payload) error {
			assert.Equal(t, mocks.GenericHeight, height)

			// Expect the 5 entries from the map.
			assert.Len(t, paths, 5)
			assert.Len(t, value, 5)
			return nil
		}

		tr, st := baselineFSM(t, StatusMap)
		tr.write = write
		st.registers = testRegisters

		err := tr.MapRegisters(st)

		require.NoError(t, err)

		// Should be StatusForward because registers map was not empty and indexed
		assert.Empty(t, st.registers)
		assert.Equal(t, StatusForward, st.status)
	})

	t.Run("nominal case no more registers left to write", func(t *testing.T) {
		t.Parallel()

		tr, st := baselineFSM(t, StatusMap)

		err := tr.MapRegisters(st)

		assert.NoError(t, err)
		assert.Equal(t, StatusForward, st.status)
	})

	t.Run("handles invalid status", func(t *testing.T) {
		t.Parallel()

		testRegisters := map[ledger.Path]*ledger.Payload{
			mocks.GenericLedgerPath(0): mocks.GenericLedgerPayload(0),
			mocks.GenericLedgerPath(1): mocks.GenericLedgerPayload(1),
			mocks.GenericLedgerPath(2): mocks.GenericLedgerPayload(2),
			mocks.GenericLedgerPath(3): mocks.GenericLedgerPayload(3),
			mocks.GenericLedgerPath(4): mocks.GenericLedgerPayload(4),
			mocks.GenericLedgerPath(5): mocks.GenericLedgerPayload(5),
		}

		tr, st := baselineFSM(t, StatusBootstrap)
		st.registers = testRegisters

		err := tr.MapRegisters(st)

		assert.Error(t, err)
	})

	t.Run("handles writer failure", func(t *testing.T) {
		t.Parallel()

		testRegisters := map[ledger.Path]*ledger.Payload{
			mocks.GenericLedgerPath(0): mocks.GenericLedgerPayload(0),
			mocks.GenericLedgerPath(1): mocks.GenericLedgerPayload(1),
			mocks.GenericLedgerPath(2): mocks.GenericLedgerPayload(2),
			mocks.GenericLedgerPath(3): mocks.GenericLedgerPayload(3),
			mocks.GenericLedgerPath(4): mocks.GenericLedgerPayload(4),
			mocks.GenericLedgerPath(5): mocks.GenericLedgerPayload(5),
		}

		write := mocks.BaselineWriter(t)
		write.PayloadsFunc = func(uint64, []ledger.Path, []*ledger.Payload) error { return mocks.GenericError }

		tr, st := baselineFSM(t, StatusMap)
		tr.write = write
		st.registers = testRegisters

		err := tr.MapRegisters(st)

		assert.Error(t, err)
	})
}

func TestTransitions_ForwardHeight(t *testing.T) {
	t.Run("nominal case", func(t *testing.T) {
		t.Parallel()

		var (
			firstCalled int
			lastCalled  int
		)
		write := mocks.BaselineWriter(t)
		write.FirstFunc = func(height uint64) error {
			assert.Equal(t, mocks.GenericHeight, height)
			firstCalled++
			return nil
		}
		write.LastFunc = func(height uint64) error {
			assert.Equal(t, mocks.GenericHeight+uint64(lastCalled), height)
			lastCalled++
			return nil
		}

		forest := mocks.BaselineForest(t, true)
		forest.ResetFunc = func(finalized flow.StateCommitment) {
			assert.Equal(t, mocks.GenericCommit(0), finalized)
		}

		tr, st := baselineFSM(t, StatusForward)
		st.forest = forest
		tr.write = write

		err := tr.ForwardHeight(st)

		assert.NoError(t, err)
		assert.Equal(t, StatusIndex, st.status)
		assert.Equal(t, mocks.GenericHeight+1, st.height)

		// Reset status to allow next call.
		st.status = StatusForward
		err = tr.ForwardHeight(st)

		require.NoError(t, err)
		assert.Equal(t, StatusIndex, st.status)
		assert.Equal(t, mocks.GenericHeight+2, st.height)

		// First should have been called only once.
		assert.Equal(t, 1, firstCalled)
	})

	t.Run("handles invalid status", func(t *testing.T) {
		t.Parallel()

		tr, st := baselineFSM(t, StatusBootstrap)

		err := tr.ForwardHeight(st)

		assert.Error(t, err)
	})

	t.Run("handles writer error on first", func(t *testing.T) {
		t.Parallel()

		write := mocks.BaselineWriter(t)
		write.FirstFunc = func(uint64) error {
			return mocks.GenericError
		}

		tr, st := baselineFSM(t, StatusForward)
		tr.write = write

		err := tr.ForwardHeight(st)

		assert.Error(t, err)
	})

	t.Run("handles writer error on last", func(t *testing.T) {
		t.Parallel()

		write := mocks.BaselineWriter(t)
		write.LastFunc = func(uint64) error {
			return mocks.GenericError
		}

		tr, st := baselineFSM(t, StatusForward)
		tr.write = write

		err := tr.ForwardHeight(st)

		assert.Error(t, err)
	})
}

func TestTransitions_InitializeMapper(t *testing.T) {
	t.Run("switches state to BootstrapState if configured to do so", func(t *testing.T) {
		t.Parallel()

		tr, st := baselineFSM(t, StatusInitialize)

		tr.cfg.BootstrapState = true

		err := tr.InitializeMapper(st)

		require.NoError(t, err)
		assert.Equal(t, StatusBootstrap, st.status)
	})

	t.Run("switches state to StatusResume if no bootstrapping configured", func(t *testing.T) {
		t.Parallel()

		tr, st := baselineFSM(t, StatusInitialize)

		tr.cfg.BootstrapState = false

		err := tr.InitializeMapper(st)

		require.NoError(t, err)
		assert.Equal(t, StatusResume, st.status)
	})

	t.Run("handles invalid status", func(t *testing.T) {
		t.Parallel()

		tr, st := baselineFSM(t, StatusForward)

		err := tr.InitializeMapper(st)

		require.Error(t, err)
	})
}

func TestTransitions_ResumeIndexing(t *testing.T) {
	header := mocks.GenericHeader
	tree := mocks.GenericTrie
	commit := flow.StateCommitment(tree.RootHash())

	t.Run("nominal case", func(t *testing.T) {
		t.Parallel()

		chain := mocks.BaselineChain(t)
		chain.RootFunc = func() (uint64, error) {
			return header.Height, nil
		}

		writer := mocks.BaselineWriter(t)
		writer.FirstFunc = func(height uint64) error {
			assert.Equal(t, header.Height, height)

			return nil
		}

		loader := mocks.BaselineLoader(t)
		loader.TrieFunc = func() (*trie.MTrie, error) {
			return tree, nil
		}

		reader := mocks.BaselineReader(t)
		reader.LastFunc = func() (uint64, error) {
			return header.Height, nil
		}
		reader.CommitFunc = func(height uint64) (flow.StateCommitment, error) {
			assert.Equal(t, header.Height, height)

			return commit, nil
		}

		tr, st := baselineFSM(
			t,
			StatusResume,
			withReader(reader),
			withWriter(writer),
			withLoader(loader),
			withChain(chain),
		)

		err := tr.ResumeIndexing(st)

		require.NoError(t, err)
		assert.Equal(t, StatusIndex, st.status)
		assert.Equal(t, header.Height+1, st.height)
	})

	t.Run("handles chain failure on Root", func(t *testing.T) {
		t.Parallel()

		chain := mocks.BaselineChain(t)
		chain.RootFunc = func() (uint64, error) {
			return 0, mocks.GenericError
		}

		loader := mocks.BaselineLoader(t)
		loader.TrieFunc = func() (*trie.MTrie, error) {
			return tree, nil
		}

		reader := mocks.BaselineReader(t)
		reader.LastFunc = func() (uint64, error) {
			return header.Height, nil
		}
		reader.CommitFunc = func(uint64) (flow.StateCommitment, error) {
			return commit, nil
		}

		tr, st := baselineFSM(
			t,
			StatusResume,
			withReader(reader),
			withLoader(loader),
			withChain(chain),
		)

		err := tr.ResumeIndexing(st)

		assert.Error(t, err)
	})

	t.Run("handles writer failure on First", func(t *testing.T) {
		t.Parallel()

		chain := mocks.BaselineChain(t)
		chain.RootFunc = func() (uint64, error) {
			return header.Height, nil
		}

		writer := mocks.BaselineWriter(t)
		writer.FirstFunc = func(uint64) error {
			return mocks.GenericError
		}

		loader := mocks.BaselineLoader(t)
		loader.TrieFunc = func() (*trie.MTrie, error) {
			return tree, nil
		}

		reader := mocks.BaselineReader(t)
		reader.LastFunc = func() (uint64, error) {
			return header.Height, nil
		}
		reader.CommitFunc = func(uint64) (flow.StateCommitment, error) {
			return commit, nil
		}

		tr, st := baselineFSM(
			t,
			StatusResume,
			withWriter(writer),
			withReader(reader),
			withLoader(loader),
			withChain(chain),
		)

		err := tr.ResumeIndexing(st)

		assert.Error(t, err)
	})

	t.Run("handles reader failure on Last", func(t *testing.T) {
		t.Parallel()

		chain := mocks.BaselineChain(t)
		chain.RootFunc = func() (uint64, error) {
			return header.Height, nil
		}

		loader := mocks.BaselineLoader(t)
		loader.TrieFunc = func() (*trie.MTrie, error) {
			return tree, nil
		}

		reader := mocks.BaselineReader(t)
		reader.LastFunc = func() (uint64, error) {
			return 0, mocks.GenericError
		}
		reader.CommitFunc = func(uint64) (flow.StateCommitment, error) {
			return commit, nil
		}

		tr, st := baselineFSM(
			t,
			StatusResume,
			withReader(reader),
			withLoader(loader),
			withChain(chain),
		)

		err := tr.ResumeIndexing(st)

		assert.Error(t, err)
	})

	t.Run("handles invalid status", func(t *testing.T) {
		t.Parallel()

		chain := mocks.BaselineChain(t)
		chain.RootFunc = func() (uint64, error) {
			return header.Height, nil
		}

		loader := mocks.BaselineLoader(t)
		loader.TrieFunc = func() (*trie.MTrie, error) {
			return tree, nil
		}

		reader := mocks.BaselineReader(t)
		reader.LastFunc = func() (uint64, error) {
			return header.Height, nil
		}
		reader.CommitFunc = func(uint64) (flow.StateCommitment, error) {
			return commit, nil
		}

		tr, st := baselineFSM(
			t,
			StatusForward,
			withReader(reader),
			withLoader(loader),
			withChain(chain),
		)

		err := tr.ResumeIndexing(st)

		assert.Error(t, err)
	})
}

func baselineFSM(t *testing.T, status Status, opts ...func(tr *Transitions)) (*Transitions, *State) {
	t.Helper()

	load := mocks.BaselineLoader(t)
	chain := mocks.BaselineChain(t)
	updates := mocks.BaselineParser(t)
	read := mocks.BaselineReader(t)
	write := mocks.BaselineWriter(t)
	forest := mocks.BaselineForest(t, true)

	once := &sync.Once{}
	doneCh := make(chan struct{})

	tr := Transitions{
		cfg: Config{
			BootstrapState: false,
			SkipRegisters:  false,
			WaitInterval:   0,
		},
		log:     mocks.NoopLogger,
		load:    load,
		chain:   chain,
		updates: updates,
		read:    read,
		write:   write,
		once:    once,
	}

	for _, opt := range opts {
		opt(&tr)
	}

	st := State{
		forest:    forest,
		status:    status,
		height:    mocks.GenericHeight,
		updates:   make([]*ledger.TrieUpdate, 0),
		registers: make(map[ledger.Path]*ledger.Payload),
		done:      doneCh,
	}

	return &tr, &st
}

func withLoader(load Loader) func(*Transitions) {
	return func(tr *Transitions) {
		tr.load = load
	}
}

func withChain(chain archive.Chain) func(*Transitions) {
	return func(tr *Transitions) {
		tr.chain = chain
	}
}

func withReader(read archive.Reader) func(*Transitions) {
	return func(tr *Transitions) {
		tr.read = read
	}
}

func withWriter(write archive.Writer) func(*Transitions) {
	return func(tr *Transitions) {
		tr.write = write
	}
}<|MERGE_RESOLUTION|>--- conflicted
+++ resolved
@@ -15,8 +15,6 @@
 package mapper
 
 import (
-	"github.com/onflow/flow-go/ledger/complete/wal"
-	"github.com/onflow/flow-go/utils/unittest"
 	"sync"
 	"testing"
 
@@ -75,20 +73,6 @@
 
 func TestTransitions_BootstrapState(t *testing.T) {
 	t.Run("nominal case", func(t *testing.T) {
-<<<<<<< HEAD
-		unittest.RunWithTempDir(t, func(dir string) {
-			// create simple trie on disk
-			tries := []*trie.MTrie{mocks.GenericTrie}
-			logger := unittest.Logger()
-			fileName := "checkpoint-simple-trie"
-			require.NoErrorf(t, wal.StoreCheckpointV6Concurrently(tries, dir, fileName, &logger), "fail to store checkpoint")
-			tr, st := baselineFSM(t, StatusBootstrap)
-			st.checkpointDir = dir
-			st.checkpointFileName = fileName
-			err := tr.BootstrapState(st)
-			assert.NoError(t, err)
-		})
-=======
 		// t.Parallel()
 		t.Skip("fix later")
 
@@ -115,7 +99,6 @@
 		err := tr.BootstrapState(st)
 		assert.NoError(t, err)
 		assert.Len(t, st.registers, 3) // same number of registers as paths
->>>>>>> 011511e6
 	})
 
 	t.Run("invalid state", func(t *testing.T) {
@@ -714,10 +697,13 @@
 func TestTransitions_MapRegisters(t *testing.T) {
 	t.Run("nominal case with registers to write", func(t *testing.T) {
 		t.Parallel()
+
+		// Path 2 and 4 are the same so the map effectively contains 5 entries.
 		testRegisters := map[ledger.Path]*ledger.Payload{
 			mocks.GenericLedgerPath(0): mocks.GenericLedgerPayload(0),
 			mocks.GenericLedgerPath(1): mocks.GenericLedgerPayload(1),
 			mocks.GenericLedgerPath(2): mocks.GenericLedgerPayload(2),
+			mocks.GenericLedgerPath(1): mocks.GenericLedgerPayload(3),
 			mocks.GenericLedgerPath(4): mocks.GenericLedgerPayload(4),
 			mocks.GenericLedgerPath(5): mocks.GenericLedgerPayload(5),
 		}
@@ -740,9 +726,9 @@
 
 		require.NoError(t, err)
 
-		// Should be StatusForward because registers map was not empty and indexed
+		// Should not be StateIndexed because registers map was not empty.
 		assert.Empty(t, st.registers)
-		assert.Equal(t, StatusForward, st.status)
+		assert.Equal(t, StatusMap, st.status)
 	})
 
 	t.Run("nominal case no more registers left to write", func(t *testing.T) {
